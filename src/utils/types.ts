import { Address } from "viem";

export type WalletData = {
  wallets: {
    [key: string]: WalletItem;
  };
  currentWallet: string;
}

export type WalletItem = {
  address: string;
  encryptedPrivateKey: string;
  iv: string;
};

export type FileTx = {
<<<<<<< HEAD
  to: Address | string;  // Can be address or RNS domain
  value: number;
=======
  to: Address;
  value: bigint;
};

export type TxResult = {
  success: boolean;
  data?: DataTx;
  error?: string;
};

export type DataTx = {
  txId: string;
  blockHash: string;
  blockNumber: string;
  gasUsed: string;
  status: "Success" | "Failed";
  from: string;
  to: string | null;
  network: string;
};

export type ContractResult = {
  success: boolean;
  data?: ContractData;
  error?: string;
};

export type ContractData = {
  contractAddress: string;
  network: string;
  functionName: string;
  result: any;
  explorerUrl: string;
};

export type DeployResult = {
  success: boolean;
  data?: DeployData;
  error?: string;
};

export type DeployData = {
  contractAddress: string;
  transactionHash: string;
  network: string;
  explorerUrl: string;
};

export type VerifyResult = {
  success: boolean;
  data?: VerifyData;
  error?: string;
};

export type VerifyData = {
  contractAddress: string;
  contractName: string;
  network: string;
  explorerUrl: string;
  verified: boolean;
  alreadyVerified?: boolean;
  verificationData?: any;
};

export type VerificationRequest = {
  address: string;
  name: string;
  version: string;
  sources: string;
  settings: any;
  constructorArguments?: any[];
>>>>>>> cdaee229
};<|MERGE_RESOLUTION|>--- conflicted
+++ resolved
@@ -14,12 +14,8 @@
 };
 
 export type FileTx = {
-<<<<<<< HEAD
   to: Address | string;  // Can be address or RNS domain
   value: number;
-=======
-  to: Address;
-  value: bigint;
 };
 
 export type TxResult = {
@@ -89,5 +85,4 @@
   sources: string;
   settings: any;
   constructorArguments?: any[];
->>>>>>> cdaee229
 };