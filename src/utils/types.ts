--- conflicted
+++ resolved
@@ -18,7 +18,6 @@
   value: bigint;
 };
 
-<<<<<<< HEAD
 
 export type MonitoringType = 'transaction' | 'address';
 
@@ -55,7 +54,8 @@
     maxConcurrentSessions: number;
     defaultConfirmations: number;
   };
-=======
+};
+
 export type TxResult = {
   success: boolean;
   data?: DataTx;
@@ -123,5 +123,4 @@
   sources: string;
   settings: any;
   constructorArguments?: any[];
->>>>>>> ca4a96c1
 };