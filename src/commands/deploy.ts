import ViemProvider from "../utils/viemProvider.js";
import chalk from "chalk";
import fs from "fs";
import ora from "ora";
import { DeployResult } from "../utils/types.js";
<<<<<<< HEAD
import { createDeploymentAttestation, DeploymentAttestationData, AttestationService } from "../utils/attestation.js";
import { createAttestationSigner } from "../utils/walletSigner.js";
=======
import { getConfig } from "./config.js";
>>>>>>> e962adea

type DeployCommandOptions = {
  abiPath: string;
  bytecodePath: string;
  testnet?: boolean;
  args?: any[];
  name?: string;
  isExternal?: boolean;
  walletsData?: any;
  password?: string;
  attestation?: {
    enabled: boolean;
    schemaUID?: string;
    recipient?: string;
  };
};

function logMessage(
  params: DeployCommandOptions,
  message: string,
  color: any = chalk.white
) {
  if (!params.isExternal) {
    console.log(color(message));
  }
}

function logError(params: DeployCommandOptions, message: string) {
  logMessage(params, `❌ ${message}`, chalk.red);
}

function logSuccess(params: DeployCommandOptions, message: string) {
  logMessage(params, message, chalk.green);
}

function logInfo(params: DeployCommandOptions, message: string) {
  logMessage(params, message, chalk.blue);
}



function startSpinner(
  params: DeployCommandOptions,
  spinner: any,
  message: string
) {
  if (!params.isExternal) {
    spinner.start(message);
  }
}

function succeedSpinner(
  params: DeployCommandOptions,
  spinner: any,
  message: string
) {
  if (!params.isExternal) {
    spinner.succeed(message);
  }
}

function failSpinner(
  params: DeployCommandOptions,
  spinner: any,
  message: string
) {
  if (!params.isExternal) {
    spinner.fail(message);
  }
}

export async function deployCommand(
  params: DeployCommandOptions
): Promise<DeployResult | void> {
  try {
    const config = getConfig();
    const isTestnet = params.testnet !== undefined ? params.testnet : (config.defaultNetwork === 'testnet');
    
    logInfo(params, `🔧 Initializing ViemProvider for ${isTestnet ? "testnet" : "mainnet"}...`);
    
    const provider = new ViemProvider(isTestnet);

    let walletsData;
    if (params.isExternal && params.walletsData) {
      walletsData = params.walletsData;
    } else {
      try {
        const { walletFilePath } = await import("../utils/constants.js");
        walletsData = JSON.parse(fs.readFileSync(walletFilePath, "utf8"));
      } catch (error) {
        const errorMessage = "No wallets found. Please create or import a wallet first.";
        logError(params, errorMessage);
        return {
          error: errorMessage,
          success: false,
        };
      }
    }

    if (!walletsData.currentWallet || !walletsData.wallets) {
      const errorMessage = "No valid wallet found. Please create or import a wallet first.";
      logError(params, errorMessage);
      return {
        error: errorMessage,
        success: false,
      };
    }

    const walletName = params.name || walletsData.currentWallet;
    if (!walletsData.wallets[walletName]) {
      const errorMessage = `Wallet "${walletName}" not found.`;
      logError(params, errorMessage);
      return {
        error: errorMessage,
        success: false,
      };
    }

    let walletClient;
    if (params.isExternal) {
      const { privateKeyToAccount } = await import("viem/accounts");
      const { createWalletClient, http } = await import("viem");
      const crypto = await import("crypto");
      
      const wallet = walletsData.wallets[walletName];
      const { encryptedPrivateKey, iv } = wallet;
      
       let decryptedPrivateKey: string;
       try {
         if (!params.password) {
           const errorMessage = "Password is required for external wallet decryption.";
           return {
             error: errorMessage,
             success: false,
           };
         }
         
        const password = params.password;
        const decipherIv = Uint8Array.from(Buffer.from(iv, "hex"));
        const key = crypto.scryptSync(password, decipherIv, 32);
        const decipher = crypto.createDecipheriv(
          "aes-256-cbc",
          Uint8Array.from(key),
          decipherIv
        );

        decryptedPrivateKey = decipher.update(encryptedPrivateKey, "hex", "utf8");
        decryptedPrivateKey += decipher.final("utf8");
      } catch (error) {
        const errorMessage = "Failed to decrypt wallet. Password may be incorrect.";
        logError(params, errorMessage);
        return {
          error: errorMessage,
          success: false,
        };
      }

      const prefixedPrivateKey = `0x${decryptedPrivateKey.replace(/^0x/, "")}`;
      const account = privateKeyToAccount(prefixedPrivateKey as `0x${string}`);

      walletClient = createWalletClient({
        chain: provider.chain,
        transport: http(),
        account: account,
      });
    } else {
      try {
        walletClient = await provider.getWalletClient(walletName);
      } catch (error) {
        if (error instanceof Error && error.message.includes("Failed to decrypt the private key")) {
          const errorMessage = `Error interacting with the bridge: ${error.message}`;
          logError(params, errorMessage);
          return {
            error: errorMessage,
            success: false,
          };
        }
        throw error;
      }
    }

    if (!walletClient.account) {
      const errorMessage = "Wallet account is undefined. Make sure the wallet is properly loaded.";
      logError(params, errorMessage);
      return {
        error: errorMessage,
        success: false,
      };
    }

    logInfo(params, `🔑 Wallet account: ${walletClient.account.address}`);

    let abiContent: string;
    let abi: any;
    
    if (params.isExternal) {
      try {
        abiContent = params.abiPath;
        abi = JSON.parse(abiContent);
      } catch (error) {
        return {
          error: "Error parsing ABI JSON content",
          success: false,
        };
      }
    } else {
      logInfo(params, `📄 Reading ABI from ${params.abiPath}...`);
      try {
        abiContent = fs.readFileSync(params.abiPath, "utf8");
        abi = JSON.parse(abiContent);
      } catch (error) {
        const errorMessage = `Error reading or parsing ABI file: ${params.abiPath}`;
        logError(params, errorMessage);
        return {
          error: errorMessage,
          success: false,
        };
      }
    }

    if (!Array.isArray(abi)) {
      const errorMessage = "The ABI file is not a valid JSON array.";
      logError(params, errorMessage);
      return {
        error: errorMessage,
        success: false,
      };
    }

    let bytecode: string;
    
    if (params.isExternal) {
      try {
        bytecode = params.bytecodePath.trim();
        if (!bytecode.startsWith("0x")) {
          bytecode = `0x${bytecode}`;
        }
      } catch (error) {
        return {
          error: "Error processing bytecode content",
          success: false,
        };
      }
    } else {
      logInfo(params, `📄 Reading Bytecode from ${params.bytecodePath}...`);
      try {
        bytecode = fs.readFileSync(params.bytecodePath, "utf8").trim();
        if (!bytecode.startsWith("0x")) {
          bytecode = `0x${bytecode}`;
        }
      } catch (error) {
        const errorMessage = `Error reading bytecode file: ${params.bytecodePath}`;
        logError(params, errorMessage);
        return {
          error: errorMessage,
          success: false,
        };
      }
    }

    if (!bytecode) {
      const errorMessage = "Invalid or empty bytecode file.";
      logError(params, errorMessage);
      return {
        error: errorMessage,
        success: false,
      };
    }

    const publicClient = await provider.getPublicClient();

    const deployParams = {
      abi,
      bytecode: bytecode as `0x${string}`,
      account: walletClient.account,
      args: params.args || [],
      ...(config.defaultGasLimit > 0 ? { gas: BigInt(config.defaultGasLimit) } : {}),
      ...(config.defaultGasPrice > 0 ? { maxFeePerGas: BigInt(config.defaultGasPrice * 1e9) } : {}),
    };

    const spinner = params.isExternal ? ora({isEnabled: false}) : ora();
    startSpinner(params, spinner, "⏳ Deploying contract...");

    try {
      // @ts-ignore
      const hash = await walletClient.deployContract(deployParams);

      succeedSpinner(params, spinner, "🎉 Contract deployment transaction sent!");
      logSuccess(params, `🔑 Transaction Hash: ${hash}`);
      startSpinner(params, spinner, "⏳ Waiting for transaction receipt...");

      const receipt = await publicClient.waitForTransactionReceipt({ hash });

      if (receipt?.status === "reverted") {
        throw new Error("An error occurred during contract deployment.");
      }

      const explorerUrl = isTestnet
        ? `https://explorer.testnet.rootstock.io/address/${receipt.contractAddress}`
        : `https://explorer.rootstock.io/address/${receipt.contractAddress}`;

      succeedSpinner(params, spinner, "📜 Contract deployed successfully!");
      
      if (config.displayPreferences.compactMode) {
        logSuccess(params, `📍 ${receipt.contractAddress}`);
      } else {
        logSuccess(params, `📍 Contract Address: ${receipt.contractAddress}`);
      }

      if (config.displayPreferences.showGasDetails) {
        logInfo(params, `⛽ Gas Used: ${receipt.gasUsed}`);
      }

      if (config.displayPreferences.showBlockDetails) {
        logInfo(params, `📦 Block Number: ${receipt.blockNumber}`);
      }

      if (config.displayPreferences.showExplorerLinks) {
        logInfo(params, `🔗 View on Explorer: ${explorerUrl}`);
      }

      let attestationUID: string | null = null;
      if (params.attestation?.enabled && receipt.contractAddress) {
        try {
          logInfo(params, "🔐 Creating deployment attestation...");
          
          const signer = await createAttestationSigner({
            testnet: params.testnet,
            walletName: params.name,
            isExternal: params.isExternal,
            walletsData: walletsData,
            password: params.password
          });

          if (!signer) {
            logInfo(params, "⚠️  Unable to create wallet signer for attestation, skipping");
          } else {
            const attestationData: DeploymentAttestationData = {
              contractAddress: receipt.contractAddress,
              contractName: params.abiPath.includes('/') ? params.abiPath.split('/').pop()?.replace('.json', '') || 'Unknown' : params.abiPath.replace('.json', ''),
              deployer: walletClient.account.address,
              blockNumber: Number(receipt.blockNumber),
              transactionHash: hash,
              timestamp: Math.floor(Date.now() / 1000),
              abiHash: AttestationService.createHash(abiContent),
              bytecodeHash: AttestationService.createHash(bytecode)
            };

            attestationUID = await createDeploymentAttestation(
              signer,
              attestationData,
              {
                testnet: params.testnet,
                recipient: params.attestation.recipient || receipt.contractAddress,
                schemaUID: params.attestation.schemaUID,
                enabled: true,
                isExternal: params.isExternal
              }
            );

            if (attestationUID) {
              logSuccess(params, `🎯 Deployment attestation created: ${attestationUID}`);
            }
          }
        } catch (attestationError) {
          logError(params, `⚠️  Attestation creation failed: ${attestationError instanceof Error ? attestationError.message : 'Unknown error'}`);
        }
      }

      return {
        success: true,
        data: {
          contractAddress: receipt.contractAddress!,
          transactionHash: hash,
          network: isTestnet ? "Rootstock Testnet" : "Rootstock Mainnet",
          explorerUrl: explorerUrl,
          attestationUID: attestationUID || undefined,
        },
      };
    } catch (error) {
      const errorMessage = "Error during contract deployment, please check the ABI and bytecode files.";
      failSpinner(params, spinner, "Error during contract deployment.");
      return {
        error: errorMessage,
        success: false,
      };
    }
  } catch (error) {
    const errorMessage = "Error deploying contract, please check the ABI and bytecode files.";
    logError(params, errorMessage);
    return {
      error: errorMessage,
      success: false,
    };
  }
}<|MERGE_RESOLUTION|>--- conflicted
+++ resolved
@@ -3,12 +3,9 @@
 import fs from "fs";
 import ora from "ora";
 import { DeployResult } from "../utils/types.js";
-<<<<<<< HEAD
 import { createDeploymentAttestation, DeploymentAttestationData, AttestationService } from "../utils/attestation.js";
 import { createAttestationSigner } from "../utils/walletSigner.js";
-=======
 import { getConfig } from "./config.js";
->>>>>>> e962adea
 
 type DeployCommandOptions = {
   abiPath: string;
