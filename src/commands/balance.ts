import ViemProvider from "../utils/viemProvider.js";
import chalk from "chalk";
import inquirer from "inquirer";
import {
  getTokenInfo,
  isERC20Contract,
  resolveTokenAddress,
} from "../utils/tokenHelper.js";
import ora from "ora";
import {
  getAddress,
  isValidContract,
  validateAndFormatAddress,
} from "../utils/index.js";
import { Address, formatUnits } from "viem";
import { TOKENS } from "../constants/tokenAdress.js";

export async function balanceCommand(
  testnet: boolean,
  holderAddress?: Address
) {
  const spinner = ora();

<<<<<<< HEAD
export async function balanceCommand(testnet: boolean, name: string) {
=======
>>>>>>> 895f5962
  try {
    const targetAddress = getAddress(holderAddress);

    if (!targetAddress) {
      return;
    }
    const provider = new ViemProvider(testnet);
    const client = await provider.getPublicClient();

    const { token } = await inquirer.prompt({
      type: "list",
      name: "token",
      message: "Select token to check balance:",
      choices: ["rBTC", ...Object.keys(TOKENS), "Custom Token"],
    });

    if (token === "rBTC") {
      spinner.start(chalk.white("🔍 Checking balance..."));
      const balance = await client.getBalance({ address: targetAddress });
      const rbtcBalance = formatUnits(balance, 18);

      spinner.succeed(chalk.green("Balance retrieved successfully"));

      console.log(
        chalk.white(`📄 Wallet Address:`),
        chalk.green(targetAddress)
      );
      console.log(
        chalk.white(`🌐 Network:`),
        chalk.green(testnet ? "Rootstock Testnet" : "Rootstock Mainnet")
      );
      console.log(
        chalk.white(`💰 Current Balance:`),
        chalk.green(`${rbtcBalance} RBTC`)
      );
      console.log(
        chalk.blue(
          `🔗 Ensure that transactions are being conducted on the correct network.`
        )
      );
      return;
    }

<<<<<<< HEAD
    const { currentWallet, wallets } = walletsData;
    let wallet = wallets[currentWallet];

    if (name) {
      if (!wallets[name]) {
        console.log(
          chalk.red("⚠️ Wallet with the provided name does not exist.")
        );

        throw new Error();
      } else {
        wallet = wallets[name];
      }
    }

    const { address } = wallet;

    if (!address) {
      console.log(chalk.red("⚠️ No valid address found in the saved wallet."));
      return;
=======
    let tokenAddress: Address;

    if (token === "Custom Token") {
      spinner.stop();
      const { address } = await inquirer.prompt({
        type: "input",
        name: "address",
        message: "Enter the token address:",
        validate: async (input: string) => {
          try {
            const address = input as Address;
            const formattedContractAddress = validateAndFormatAddress(address);
            if (!formattedContractAddress) {
              console.log(chalk.red());
              return "🚫 Invalid contract address";
            }
            if (!(await isValidContract(client, formattedContractAddress))) {
              return "🚫 Invalid contract address or contract not found";
            }
            if (!(await isERC20Contract(client, formattedContractAddress))) {
              return "🚫 Invalid contract address, only ERC20 tokens are supported";
            }
            return true;
          } catch {
            return false;
          }
        },
      });
      tokenAddress = address.toLowerCase() as Address;
    } else {
      tokenAddress = resolveTokenAddress(token, testnet);
>>>>>>> 895f5962
    }

    spinner.start(chalk.white("🔍 Checking balance..."));

    const { balance, decimals, name, symbol } = await getTokenInfo(
      client,
      tokenAddress,
      targetAddress
    );
    const formattedBalance = formatUnits(balance, decimals);

    spinner.succeed(chalk.green("Balance retrieved successfully"));

    console.log(
      chalk.white(`📄 Token Information:
     Name: ${chalk.green(name)}
     Contract: ${chalk.green(tokenAddress)}
  👤 Holder Address: ${chalk.green(targetAddress)}
  💰 Balance: ${chalk.green(`${formattedBalance} ${symbol}`)}
  🌐 Network: ${chalk.green(
    testnet ? "Rootstock Testnet" : "Rootstock Mainnet"
  )}`)
    );

    console.log(
      chalk.blue(
        `🔗 Ensure that transactions are being conducted on the correct network.`
      )
    );
  } catch (error) {
    if (error instanceof Error) {
      console.error(
        chalk.red("🚨 Error checking balance:"),
        chalk.yellow(error.message)
      );
    } else {
      console.error(chalk.red("🚨 An unknown error occurred."));
    }
  } finally {
    spinner.stop();
  }
}<|MERGE_RESOLUTION|>--- conflicted
+++ resolved
@@ -14,23 +14,56 @@
 } from "../utils/index.js";
 import { Address, formatUnits } from "viem";
 import { TOKENS } from "../constants/tokenAdress.js";
+import fs from "fs";
+import { walletFilePath } from "../utils/constants.js";
 
 export async function balanceCommand(
   testnet: boolean,
+  walletName: string,
   holderAddress?: Address
 ) {
   const spinner = ora();
 
-<<<<<<< HEAD
-export async function balanceCommand(testnet: boolean, name: string) {
-=======
->>>>>>> 895f5962
   try {
-    const targetAddress = getAddress(holderAddress);
+    const walletsData = JSON.parse(fs.readFileSync(walletFilePath, "utf8"));
+
+    if (!walletsData.currentWallet || !walletsData.wallets) {
+      console.log(
+        chalk.red(
+          "⚠️ No valid wallet found. Please create or import a wallet first."
+        )
+      );
+      throw new Error();
+    }
+
+    const { currentWallet, wallets } = walletsData;
+    let wallet = wallets[currentWallet];
+
+    if (walletName) {
+      if (!wallets[walletName]) {
+        console.log(
+          chalk.red("⚠️ Wallet with the provided name does not exist.")
+        );
+
+        return;
+      } else {
+        wallet = wallets[walletName];
+      }
+    }
+
+    const { address } = wallet;
+
+    if (!address) {
+      console.log(chalk.red("⚠️ No valid address found in the saved wallet."));
+      return;
+    }
+
+    const targetAddress = getAddress(address);
 
     if (!targetAddress) {
       return;
     }
+
     const provider = new ViemProvider(testnet);
     const client = await provider.getPublicClient();
 
@@ -68,28 +101,6 @@
       return;
     }
 
-<<<<<<< HEAD
-    const { currentWallet, wallets } = walletsData;
-    let wallet = wallets[currentWallet];
-
-    if (name) {
-      if (!wallets[name]) {
-        console.log(
-          chalk.red("⚠️ Wallet with the provided name does not exist.")
-        );
-
-        throw new Error();
-      } else {
-        wallet = wallets[name];
-      }
-    }
-
-    const { address } = wallet;
-
-    if (!address) {
-      console.log(chalk.red("⚠️ No valid address found in the saved wallet."));
-      return;
-=======
     let tokenAddress: Address;
 
     if (token === "Custom Token") {
@@ -121,7 +132,6 @@
       tokenAddress = address.toLowerCase() as Address;
     } else {
       tokenAddress = resolveTokenAddress(token, testnet);
->>>>>>> 895f5962
     }
 
     spinner.start(chalk.white("🔍 Checking balance..."));
