--- conflicted
+++ resolved
@@ -1,5 +1,4 @@
 import ViemProvider from "../utils/viemProvider.js";
-<<<<<<< HEAD
 import chalk from "chalk";
 import inquirer from "inquirer";
 import { getTokenInfo, resolveTokenAddress } from "../utils/tokenHelper.js";
@@ -18,13 +17,7 @@
   holderAddress?: Address
 ) {
   const spinner = ora();
-=======
-import fs from "fs";
-import chalk from "chalk";
-import { walletFilePath } from "../utils/constants.js";
 
-export async function balanceCommand(testnet: boolean) {
->>>>>>> 0703fa4e
   try {
     const targetAddress = getAddress(holderAddress);
 
@@ -35,30 +28,12 @@
     const provider = new ViemProvider(testnet);
     const client = await provider.getPublicClient();
 
-<<<<<<< HEAD
     const { token } = await inquirer.prompt({
       type: "list",
       name: "token",
       message: "Select token to check balance:",
       choices: ["rBTC", ...Object.keys(TOKENS), "Custom Token"],
     });
-=======
-    const walletsData = JSON.parse(fs.readFileSync(walletFilePath, "utf8"));
-
-    if (!walletsData.currentWallet || !walletsData.wallets) {
-      console.log(
-        chalk.red(
-          "⚠️ No valid wallet found. Please create or import a wallet first."
-        )
-      );
-      throw new Error();
-    }
-
-    const { currentWallet, wallets } = walletsData;
-
-    const wallet = wallets[currentWallet];
-    const { address } = wallet;
->>>>>>> 0703fa4e
 
     if (token === "rBTC") {
       spinner.start(chalk.white("🔍 Checking balance..."));
