import ViemProvider from "../utils/viemProvider.js";
import chalk from "chalk";
import inquirer from "inquirer";
import {
  getTokenInfo,
  isERC20Contract,
  resolveTokenAddress,
} from "../utils/tokenHelper.js";
import ora from "ora";
import {
  getAddress,
  isValidContract,
  validateAndFormatAddress,
} from "../utils/index.js";
import { Address, formatUnits } from "viem";
import { TOKENS } from "../constants/tokenAdress.js";
import fs from "fs";
import { walletFilePath } from "../utils/constants.js";
import { WalletData } from "../utils/types.js";
import { getConfig } from "./config.js";

type BalanceCommandOptions = {
  testnet?: boolean;
  walletName?: string;
  address?: Address;
  isExternal?: boolean;
  token?: string;
  customTokenAddress?: Address;
  walletsData?: WalletData;
};

function logMessage(
  params: BalanceCommandOptions,
  message: string,
  color: any = chalk.white
) {
  if (!params.isExternal) {
    console.log(color(message));
  }
}

function logError(params: BalanceCommandOptions, message: string) {
  logMessage(params, `❌ ${message}`, chalk.red);
}

function logSuccess(params: BalanceCommandOptions, message: string) {
  logMessage(params, message, chalk.green);
}

function logInfo(params: BalanceCommandOptions, message: string) {
  logMessage(params, message, chalk.blue);
}

function startSpinner(
  params: BalanceCommandOptions,
  spinner: any,
  message: string
) {
  if (!params.isExternal) {
    spinner.start(message);
  }
}

function stopSpinner(params: BalanceCommandOptions, spinner: any) {
  if (!params.isExternal) {
    spinner.stop();
  }
}

function succeedSpinner(
  params: BalanceCommandOptions,
  spinner: any,
  message: string
) {
  if (!params.isExternal) {
    spinner.succeed(message);
  }
}

type BalanceResult = {
  success: boolean;
  data?: {
    walletAddress: string;
    network: string;
    balance: string;
    symbol: string;
    tokenType: "native" | "erc20";
    tokenName?: string;
    tokenSymbol?: string;
    tokenContract?: string;
    decimals?: number;
  };
  error?: string;
};

export async function balanceCommand(params: BalanceCommandOptions): Promise<BalanceResult | void> {
  const config = getConfig();
  const isTestnet = params.testnet !== undefined ? params.testnet : (config.defaultNetwork === 'testnet');
  
  const spinner = params.isExternal ? ora({isEnabled: false}) : ora();

  try {
    let targetAddress: Address | undefined;

    if (params.address) {
      targetAddress = getAddress(params.address);
    } else {
      const walletsData = params.isExternal && params.walletsData
        ? params.walletsData
        : JSON.parse(fs.readFileSync(walletFilePath, "utf8"));

      if (!walletsData.currentWallet || !walletsData.wallets) {
        const errorMessage = "No valid wallet found. Please create or import a wallet first.";
        logError(params, errorMessage);
        return {
          error: errorMessage,
          success: false,
        };
      }

      const { currentWallet, wallets } = walletsData;
      let wallet = wallets[currentWallet];

      if (params.walletName) {
        if (!wallets[params.walletName]) {
          const errorMessage = "Wallet with the provided name does not exist.";
          logError(params, errorMessage);
          return {
            error: errorMessage,
            success: false,
          };
        } else {
          wallet = wallets[params.walletName];
        }
      }

      const address = wallet.address;
      if (!address) {
        const errorMessage = "No valid address found in the saved wallet.";
        logError(params, errorMessage);
        return {
          error: errorMessage,
          success: false,
        };
      }
      targetAddress = getAddress(address);
    }

    if (!targetAddress) {
      const errorMessage = "Invalid address format.";
      logError(params, errorMessage);
      return {
        error: errorMessage,
        success: false,
      };
    }

    const provider = new ViemProvider(isTestnet);
    const client = await provider.getPublicClient();

    let token: string | undefined;
    if (params.token) {
      token = params.token;
    } else if (params.isExternal) {
      return {
        error: "Token parameter is required when using external mode.",
        success: false,
      };
    } else {
      try {
        const { token: selectedToken } = await inquirer.prompt({
          type: "list",
          name: "token",
          message: "Select token to check balance:",
          choices: ["rBTC", ...Object.keys(TOKENS), "Custom Token"],
        });
        token = selectedToken;
      } catch {
        token = "rBTC";
      }
    }

    if (token === "rBTC") {
      startSpinner(
        params,
        spinner,
        `⏳ Checking balance...`
      );
      
      const balance = await client.getBalance({ address: targetAddress });
      const rbtcBalance = formatUnits(balance, 18);

      succeedSpinner(
        params,
        spinner,
        chalk.white("Balance retrieved successfully")
      );
      if (config.displayPreferences.compactMode) {
        logSuccess(params, `${targetAddress}: ${rbtcBalance} RBTC`);
      } else {
        logSuccess(params, `📄 Wallet Address: ${targetAddress}`);
        logSuccess(params, `🌐 Network: ${isTestnet ? "Rootstock Testnet" : "Rootstock Mainnet"}`);
        logSuccess(params, `💰 Current Balance: ${rbtcBalance} RBTC`);
        logInfo(params, "🔗 Ensure that transactions are being conducted on the correct network.");
      }
      
      return {
        success: true,
        data: {
          walletAddress: targetAddress,
          network: isTestnet ? "Rootstock Testnet" : "Rootstock Mainnet",
          balance: rbtcBalance,
          symbol: "RBTC",
          tokenType: "native",
        },
      };
    }

    let tokenAddress: Address;

    if (token === "Custom Token") {
      if (params.isExternal && params.customTokenAddress) {
        const formattedContractAddress = validateAndFormatAddress(params.customTokenAddress);
        if (!formattedContractAddress) {
          return { error: "Invalid custom token address provided.", success: false };
        }
        if (!(await isValidContract(client, formattedContractAddress))) {
          return { error: "Invalid contract address or contract not found.", success: false };
        }
        if (!(await isERC20Contract(client, formattedContractAddress))) {
          return { error: "Invalid contract address, only ERC20 tokens are supported.", success: false };
        }
        tokenAddress = params.customTokenAddress.toLowerCase() as Address;
      } else if (params.isExternal && !params.customTokenAddress) {
        return { error: "Custom token address is required when using Custom Token in external mode.", success: false };
      } else {
        stopSpinner(params, spinner);
        const { address } = await inquirer.prompt({
          type: "input",
          name: "address",
          message: "Enter the token address:",
          validate: async (input: string) => {
            try {
              const address = input as Address;
              const formattedContractAddress = validateAndFormatAddress(address);
              if (!formattedContractAddress) {
                logError(params, "Invalid contract address");
                return "🚫 Invalid contract address";
              }
              if (!(await isValidContract(client, formattedContractAddress))) {
                logError(params, "Invalid contract address or contract not found");
                return "🚫 Invalid contract address or contract not found";
              }
              if (!(await isERC20Contract(client, formattedContractAddress))) {
                logError(params, "Invalid contract address, only ERC20 tokens are supported");
                return "🚫 Invalid contract address, only ERC20 tokens are supported";
              }
              return true;
            } catch {
              return false;
            }
          },
        });
        tokenAddress = address.toLowerCase() as Address;
      }
    } else {
<<<<<<< HEAD
      tokenAddress = resolveTokenAddress(token as string, params.testnet);
=======
      tokenAddress = resolveTokenAddress(token, isTestnet);
>>>>>>> 815d3acf
    }

    startSpinner(
      params,
      spinner,
      `⏳ Checking balance...`
    );

    const { balance, decimals, name, symbol } = await getTokenInfo(
      client,
      tokenAddress,
      targetAddress
    );
    const formattedBalance = formatUnits(balance, decimals);

    succeedSpinner(
      params,
      spinner,
      chalk.white("Balance retrieved successfully")
    );


    if (config.displayPreferences.compactMode) {
      logSuccess(params, `${targetAddress}: ${formattedBalance} ${symbol}`);
    } else {
      logSuccess(params, `📄 Token Information:
         Name: ${name}
         Contract: ${tokenAddress}
      👤 Holder Address: ${targetAddress}
      💰 Balance: ${formattedBalance} ${symbol}
      🌐 Network: ${isTestnet ? "Rootstock Testnet" : "Rootstock Mainnet"}`);

      logInfo(params, "🔗 Ensure that transactions are being conducted on the correct network.");
    }
    
    if (params.isExternal) {
      return {
        success: true,
        data: {
          walletAddress: targetAddress,
          network: isTestnet ? "Rootstock Testnet" : "Rootstock Mainnet",
          balance: formattedBalance,
          symbol: symbol,
          tokenType: "erc20",
          tokenName: name,
          tokenSymbol: symbol,
          tokenContract: tokenAddress,
          decimals: decimals,
        },
      };
    }
  } catch (error) {
    const errorMessage = "Error checking balance, please check the token address.";
    logError(params, errorMessage);
    
    return { error: errorMessage, success: false };
  } finally {
    if (!params.isExternal) {
      spinner.stop();
    }
  }
}<|MERGE_RESOLUTION|>--- conflicted
+++ resolved
@@ -158,7 +158,7 @@
     const provider = new ViemProvider(isTestnet);
     const client = await provider.getPublicClient();
 
-    let token: string | undefined;
+    let token: string;
     if (params.token) {
       token = params.token;
     } else if (params.isExternal) {
@@ -264,11 +264,7 @@
         tokenAddress = address.toLowerCase() as Address;
       }
     } else {
-<<<<<<< HEAD
-      tokenAddress = resolveTokenAddress(token as string, params.testnet);
-=======
       tokenAddress = resolveTokenAddress(token, isTestnet);
->>>>>>> 815d3acf
     }
 
     startSpinner(
