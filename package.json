--- conflicted
+++ resolved
@@ -40,11 +40,8 @@
   },
   "dependencies": {
     "@openzeppelin/contracts": "^5.0.2",
-<<<<<<< HEAD
     "@rsksmart/rsk-precompiled-abis": "^6.0.0-ARROWHEAD",
-=======
     "@types/fs-extra": "^11.0.4",
->>>>>>> bdcfae95
     "chalk": "^5.3.0",
     "cli-table3": "^0.6.5",
     "commander": "^12.1.0",
