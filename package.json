--- conflicted
+++ resolved
@@ -56,14 +56,10 @@
     "fs-extra": "^11.2.0",
     "inquirer": "^12.1.0",
     "ora": "^8.0.1",
-<<<<<<< HEAD
-    "viem": "^2.19.4"
+    "viem": "^2.19.4",
+    "zxcvbn": "^4.4.2"
   },
   "overrides": {
     "tmp": "^0.2.1"
-=======
-    "viem": "^2.19.4",
-    "zxcvbn": "^4.4.2"
->>>>>>> ddb9890e
   }
 }