#!/usr/bin/env node
import { Command } from "commander";
import { walletCommand } from "../src/commands/wallet.js";
import { balanceCommand } from "../src/commands/balance.js";
import { transferCommand } from "../src/commands/transfer.js";
import { txCommand } from "../src/commands/tx.js";
import figlet from "figlet";
import chalk from "chalk";
import { deployCommand } from "../src/commands/deploy.js";
import { verifyCommand } from "../src/commands/verify.js";
import { ReadContract } from "../src/commands/contract.js";
import { Address } from "viem";
import { bridgeCommand } from "../src/commands/bridge.js";
import { batchTransferCommand } from "../src/commands/batchTransfer.js";
import { historyCommand } from "../src/commands/history.js";
import { selectAddress } from "../src/commands/selectAddress.js";
<<<<<<< HEAD
import { configCommand } from "../src/commands/config.js";
import { transactionCommand } from "../src/commands/transaction.js";
=======
import { monitorCommand, listMonitoringSessions, stopMonitoringSession } from "../src/commands/monitor.js";
>>>>>>> 4f8ed967
import { parseEther } from "viem";

interface CommandOptions {
  testnet?: boolean;
  address?: Address;
  contract?: Address;
  value?: string;
  txid?: string;
  abi?: string;
  bytecode?: string;
  apiKey?: string;
  args?: any;
  json?: any;
  name?: string;
  decodedArgs?: any;
  wallet?: string;
  number?: string;
  file?: string;
  interactive?: boolean;
  token?: Address;
  tx?: string;
  confirmations?: number;
  balance?: boolean;
  transactions?: boolean;
  list?: boolean;
  stop?: string;
  monitor?: boolean;
  gasLimit?: string;
  gasPrice?: string;
  data?: string;
}

const orange = chalk.rgb(255, 165, 0);

console.log(
  orange(
    figlet.textSync("Rootstock", {
      font: "3D-ASCII",
      horizontalLayout: "fitted",
      verticalLayout: "fitted",
    })
  )
);

const program = new Command();

program
  .name("rsk-cli")
  .description("CLI tool for interacting with Rootstock blockchain")
  .version("1.3.1", "-v, --version", "Display the current version");

program
  .command("wallet")
  .description(
    "Manage your wallet: create a new one, use an existing wallet, or import a custom wallet"
  )
  .action(async () => {
    await walletCommand();
  });

program
  .command("balance")
  .description("Check the balance of the saved wallet")
  .option("-t, --testnet", "Check the balance on the testnet")
  .option("--wallet <wallet>", "Name of the wallet")
  .action(async (options: CommandOptions) => {
    await balanceCommand({
      testnet: options.testnet,
      walletName: options.wallet!,
    });
  });

program
  .command("transfer")
  .description("Transfer RBTC or ERC20 tokens to the provided address")
  .option("-t, --testnet", "Transfer on the testnet")
  .option("--wallet <wallet>", "Name of the wallet")
  .option("-a, --address <address>", "Recipient address")
  .option("--token <address>", "ERC20 token contract address (optional, for token transfers)")
  .option("--value <value>", "Amount to transfer")
  .option("-i, --interactive", "Execute interactively and input transactions")
  .option("--gas-limit <limit>", "Custom gas limit")
  .option("--gas-price <price>", "Custom gas price in RBTC")
  .option("--data <data>", "Custom transaction data (hex)")
  .action(async (options: CommandOptions) => {
    try {
      if (options.interactive) {
        await batchTransferCommand({
          testnet: !!options.testnet,
          interactive: true,
        });
        return;
      }

      if (!options.value) {
        throw new Error("Value is required for the transfer.");
      }

      const value = parseFloat(options.value);

      if (isNaN(value) || value <= 0) {
        throw new Error("Invalid value specified for transfer.");
      }

      const address = options.address
        ? (`0x${options.address.replace(/^0x/, "")}` as `0x${string}`)
        : await selectAddress();

      const txOptions = {
        ...(options.gasLimit && { gasLimit: BigInt(options.gasLimit) }),
        ...(options.gasPrice && { gasPrice: parseEther(options.gasPrice.toString()) }),
        ...(options.data && { data: options.data as `0x${string}` })
      };

      await transferCommand(
        {
          testnet: !!options.testnet,
          toAddress: address,
          value: value,
          name: options.wallet!,
          tokenAddress: options.token as `0x${string}` | undefined,
        }
      );
    } catch (error: any) {
      console.error(
        chalk.red("Error during transfer:"),
        error.message || error
      );
    }
  });

program
  .command("tx")
  .description("Check the status of a transaction")
  .option("-t, --testnet", "Check the transaction status on the testnet")
  .requiredOption("-i, --txid <txid>", "Transaction ID")
  .option("--monitor", "Keep monitoring the transaction until confirmation")
  .option("--confirmations <number>", "Required confirmations for monitoring (default: 12)")
  .action(async (options: CommandOptions) => {
    const formattedTxId = options.txid!.startsWith("0x")
      ? options.txid
      : `0x${options.txid}`;

    await txCommand({
      testnet: !!options.testnet,
      txid: formattedTxId as `0x${string}`,
      isExternal: false,
      monitor: !!options.monitor,
      confirmations: options.confirmations ? parseInt(options.confirmations.toString()) : undefined,
    });
  });

program
  .command("deploy")
  .description("Deploy a contract")
  .requiredOption("--abi <path>", "Path to the ABI file")
  .requiredOption("--bytecode <path>", "Path to the bytecode file")
  .option("--wallet <wallet>", "Name of the wallet")
  .option("--args <args...>", "Constructor arguments (space-separated)")
  .option("-t, --testnet", "Deploy on the testnet")
  .action(async (options: CommandOptions) => {
    const args = options.args || [];
    await deployCommand(
      {
        abiPath: options.abi!,
        bytecodePath: options.bytecode!,
        testnet: options.testnet,
        args: args,
        name: options.wallet!,
      }
    );
  });

program
  .command("verify")
  .description("Verify a contract")
  .requiredOption("--json <path>", "Path to the JSON Standard Input")
  .requiredOption("--name <name>", "Name of the contract")
  .requiredOption("-a, --address <address>", "Address of the deployed contract")
  .option("-t, --testnet", "Deploy on the testnet")
  .option(
    "--decodedArgs <args...>",
    "Decoded Constructor arguments (space-separated)"
  )
  .action(async (options: CommandOptions) => {
    const args = options.decodedArgs || [];
    await verifyCommand(
      {
        jsonPath: options.json!,
        address: options.address!,
        name: options.name!,
        testnet:  options.testnet === undefined ? undefined : !!options.testnet,
        args: args,
      }
    );
  });

program
  .command("contract")
  .description("Interact with a contract")
  .requiredOption("-a, --address <address>", "Address of a verified contract")
  .option("-t, --testnet", "Deploy on the testnet")
  .action(async (options: CommandOptions) => {
    await ReadContract({
      address: options.address! as `0x${string}`,
      testnet: !!options.testnet,
    });
  });

program
  .command("bridge")
  .description("Interact with RSK bridge")
  .option("-t, --testnet", "Deploy on the testnet")
  .option("--wallet <wallet>", "Name of the wallet")
  .action(async (options: CommandOptions) => {
    await bridgeCommand({
      testnet: options.testnet === undefined ? undefined : !!options.testnet,
      name: options.wallet!,
    });
  });

program
  .command("history")
  .description("Fetch history for current wallet")
  .option("--apiKey <apiKey", "Alchemy API key")
  .option("--number <number>", "Number of transactions to fetch")
  .option("-t, --testnet", "History of wallet on the testnet")
  .action(async (options: CommandOptions) => {
    await historyCommand({
      testnet: !!options.testnet,
      apiKey: options.apiKey!,
      number: options.number!,
    });
  });

program
  .command("batch-transfer")
  .description("Execute batch transactions interactively or from stdin")
  .option("-i, --interactive", "Execute interactively and input transactions")
  .option("-t, --testnet", "Execute on the testnet")
  .option("-f, --file <path>", "Execute transactions from a file")
  .action(async (options) => {
    try {
      const interactive = !!options.interactive;
      const testnet = !!options.testnet;
      const file = options.file;

      if (interactive && file) {
        console.error(
          chalk.red(
            "🚨 Cannot use both interactive mode and file input simultaneously."
          )
        );
        return;
      }

      await batchTransferCommand({
        filePath: file,
        testnet: testnet,
        interactive: interactive,
      });
    } catch (error: any) {
      console.error(
        chalk.red("🚨 Error during batch transfer:"),
        chalk.yellow(error.message || "Unknown error")
      );
    }
  });

program
<<<<<<< HEAD
  .command("config")
  .description("Manage CLI configuration settings")
  .action(async () => {
    await configCommand();
  });

program
  .command("transaction")
  .description("Create and send transactions (simple, advanced, or raw)")
  .option("-t, --testnet", "Execute on the testnet")
  .option("--wallet <wallet>", "Name of the wallet")
  .option("-a, --address <address>", "Recipient address")
  .option("--token <address>", "ERC20 token contract address (optional, for token transfers)")
  .option("--value <value>", "Amount to transfer")
  .option("--gas-limit <limit>", "Custom gas limit")
  .option("--gas-price <price>", "Custom gas price in RBTC")
  .option("--data <data>", "Custom transaction data (hex)")
  .action(async (options: CommandOptions) => {
    try {
      await transactionCommand(
        options.testnet,
        options.address as `0x${string}` | undefined,
        options.value ? parseFloat(options.value) : undefined,
        options.wallet,
        options.token as `0x${string}` | undefined,
        {
          ...(options.gasLimit && { gasLimit: BigInt(options.gasLimit) }),
          ...(options.gasPrice && { gasPrice: parseEther(options.gasPrice.toString()) }),
          ...(options.data && { data: options.data as `0x${string}` })
        }
      );
    } catch (error: any) {
      console.error(
        chalk.red("Error during transaction:"),
=======
  .command("monitor")
  .description("Monitor addresses or transactions with real-time updates")
  .option("-t, --testnet", "Monitor on the testnet")
  .option("-a, --address <address>", "Address to monitor")
  .option("--tx <txid>", "Transaction ID to monitor")
  .option("--confirmations <number>", "Required confirmations for transaction monitoring (default: 12)")
  .option("--balance", "Monitor address balance changes")
  .option("--transactions", "Monitor address transaction history")
  .option("--list", "List active monitoring sessions")
  .option("--stop <sessionId>", "Stop a specific monitoring session")
  .action(async (options: CommandOptions) => {
    try {
      if (options.list) {
        await listMonitoringSessions(!!options.testnet);
        return;
      }

      if (options.stop) {
        await stopMonitoringSession(options.stop, !!options.testnet);
        return;
      }

      const address = options.address 
        ? (`0x${options.address.replace(/^0x/, "")}` as `0x${string}`)
        : undefined;

      const tx = options.tx
        ? (options.tx.startsWith("0x") ? options.tx : `0x${options.tx}`) as `0x${string}`
        : undefined;

      await monitorCommand({
        testnet: !!options.testnet,
        address: address as Address | undefined,
        monitorBalance: options.balance !== false,
        monitorTransactions: !!options.transactions,
        tx,
        confirmations: options.confirmations ? parseInt(options.confirmations.toString()) : undefined,
        isExternal: false
      });
    } catch (error: any) {
      console.error(
        chalk.red("Error during monitoring:"),
>>>>>>> 4f8ed967
        error.message || error
      );
    }
  });

program.parse(process.argv);<|MERGE_RESOLUTION|>--- conflicted
+++ resolved
@@ -14,12 +14,9 @@
 import { batchTransferCommand } from "../src/commands/batchTransfer.js";
 import { historyCommand } from "../src/commands/history.js";
 import { selectAddress } from "../src/commands/selectAddress.js";
-<<<<<<< HEAD
 import { configCommand } from "../src/commands/config.js";
 import { transactionCommand } from "../src/commands/transaction.js";
-=======
 import { monitorCommand, listMonitoringSessions, stopMonitoringSession } from "../src/commands/monitor.js";
->>>>>>> 4f8ed967
 import { parseEther } from "viem";
 
 interface CommandOptions {
@@ -290,7 +287,6 @@
   });
 
 program
-<<<<<<< HEAD
   .command("config")
   .description("Manage CLI configuration settings")
   .action(async () => {
@@ -325,7 +321,12 @@
     } catch (error: any) {
       console.error(
         chalk.red("Error during transaction:"),
-=======
+        error.message || error
+      );
+    }
+  });
+
+program
   .command("monitor")
   .description("Monitor addresses or transactions with real-time updates")
   .option("-t, --testnet", "Monitor on the testnet")
@@ -368,7 +369,6 @@
     } catch (error: any) {
       console.error(
         chalk.red("Error during monitoring:"),
->>>>>>> 4f8ed967
         error.message || error
       );
     }
