--- conflicted
+++ resolved
@@ -76,7 +76,6 @@
   .description("Check the balance of the saved wallet")
   .option("-t, --testnet", "Check the balance on the testnet")
   .option("--wallet <wallet>", "Name of the wallet")
-<<<<<<< HEAD
   .option("-a ,--address <address>", "Token holder address")
   .option("--rns <domain>", "Token holder RNS domain (e.g., alice.rsk)")
   .action(async (options: CommandOptions) => {
@@ -97,14 +96,11 @@
       holderAddress = resolvedAddress;
     }
     
-    await balanceCommand(!!options.testnet, options.wallet!, holderAddress);
-=======
-  .action(async (options: CommandOptions) => {
     await balanceCommand({
       testnet: !!options.testnet,
       walletName: options.wallet!,
-    });
->>>>>>> cdaee229
+      address: holderAddress,
+    });
   });
 
 program
@@ -306,15 +302,12 @@
         return;
       }
 
-<<<<<<< HEAD
-      await batchTransferCommand(file, testnet, interactive, resolveRNS);
-=======
       await batchTransferCommand({
         filePath: file,
         testnet: testnet,
         interactive: interactive,
+        resolveRNS: resolveRNS,
       });
->>>>>>> cdaee229
     } catch (error: any) {
       console.error(
         chalk.red("🚨 Error during batch transfer:"),
