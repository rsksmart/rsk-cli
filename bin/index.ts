--- conflicted
+++ resolved
@@ -53,11 +53,8 @@
 program
   .name("rsk-cli")
   .description("CLI tool for interacting with Rootstock blockchain")
-<<<<<<< HEAD
-  .version("1.1.0", "-v, --version", "Display the current version");
-=======
   .version("1.3.1", "-v, --version", "Display the current version");
->>>>>>> ddb9890e
+
 
 program
   .command("wallet")
