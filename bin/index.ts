--- conflicted
+++ resolved
@@ -52,15 +52,12 @@
   gasLimit?: string;
   gasPrice?: string;
   data?: string;
-<<<<<<< HEAD
   abiPath?: string;
   functionName?: string;
   simulate?: boolean;
   optimize?: boolean;
   bytecodePath?: string;
-=======
   rns?: string;
->>>>>>> e962adea
 }
 
 const orange = chalk.rgb(255, 165, 0);
@@ -342,7 +339,6 @@
   });
 
 program
-<<<<<<< HEAD
   .command("gas")
   .description("Estimate gas costs for transactions and contract interactions with optimization tips")
   .option("-t, --testnet", "Use testnet")
@@ -374,7 +370,12 @@
     } catch (error: any) {
       console.error(
         chalk.red("Error during gas estimation:"),
-=======
+        error.message || error
+      );
+    }
+  });
+
+program
   .command("resolve <name>")
   .description("Resolve RNS names to addresses or reverse lookup addresses to names")
   .option("-t, --testnet", "Use testnet (currently mainnet only)")
@@ -422,7 +423,6 @@
     } catch (error: any) {
       console.error(
         chalk.red("Error during transaction:"),
->>>>>>> e962adea
         error.message || error
       );
     }
