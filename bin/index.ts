#!/usr/bin/env node
import { Command } from "commander";
import { walletCommand } from "../src/commands/wallet.js";
import { balanceCommand } from "../src/commands/balance.js";
import { transferCommand } from "../src/commands/transfer.js";
import { txCommand } from "../src/commands/tx.js";
import figlet from "figlet";
import chalk from "chalk";
import { deployCommand } from "../src/commands/deploy.js";
import { verifyCommand } from "../src/commands/verify.js";
import { ReadContract } from "../src/commands/contract.js";
import { Address } from "viem";
import { bridgeCommand } from "../src/commands/bridge.js";
import { batchTransferCommand } from "../src/commands/batchTransfer.js";
import { historyCommand } from "../src/commands/history.js";
import { selectAddress } from "../src/commands/selectAddress.js";
import { transactionCommand } from "../src/commands/transaction.js";
import { parseEther } from "viem";

interface CommandOptions {
  testnet?: boolean;
  address?: Address;
  contract?: Address;
  value?: string;
  txid?: string;
  abi?: string;
  bytecode?: string;
  apiKey?: string;
  args?: any;
  json?: any;
  name?: string;
  decodedArgs?: any;
  wallet?: string;
  number?: string;
  file?: string;
  interactive?: boolean;
  token?: Address;
<<<<<<< HEAD
  tokenId?: string;
=======
  gasLimit?: string;
  gasPrice?: string;
  data?: string;
>>>>>>> cdaee229
}

const orange = chalk.rgb(255, 165, 0);

console.log(
  orange(
    figlet.textSync("Rootstock", {
      font: "3D-ASCII",
      horizontalLayout: "fitted",
      verticalLayout: "fitted",
    })
  )
);

const program = new Command();

program
  .name("rsk-cli")
  .description("CLI tool for interacting with Rootstock blockchain")
  .version("1.2.1", "-v, --version", "Display the current version");

program
  .command("wallet")
  .description(
    "Manage your wallet: create a new one, use an existing wallet, or import a custom wallet"
  )
  .action(async () => {
    await walletCommand();
  });

program
  .command("balance")
  .description("Check the balance of the saved wallet")
  .option("-t, --testnet", "Check the balance on the testnet")
  .option("--wallet <wallet>", "Name of the wallet")
  .action(async (options: CommandOptions) => {
    await balanceCommand({
      testnet: !!options.testnet,
      walletName: options.wallet!,
    });
  });

program
  .command("transfer")
  .description("Transfer RBTC or ERC20/ERC721 tokens to the provided address")
  .option("-t, --testnet", "Transfer on the testnet")
  .option("--wallet <wallet>", "Name of the wallet")
  .option("-a, --address <address>", "Recipient address")
<<<<<<< HEAD
  .option(
    "--token <address>",
    "Token contract address (for ERC20/ERC721 transfers)"
  )
  .option("--tokenId <id>", "Token ID (required for ERC721 transfers)")
  .option("--value <value>", "Amount to transfer (for RBTC/ERC20)")
  .action(async (options: CommandOptions) => {
    try {
      let value = 0;

      if (!options.tokenId) {
        if (!options.value) {
          throw new Error(
            "The --value option is required for RBTC or ERC20 transfers."
          );
        }
        value = parseFloat(options.value);
        if (isNaN(value) || value <= 0) {
          throw new Error("A valid, positive --value is required.");
        }
      } else if (options.value) {
        console.log(
          chalk.yellow(
            "Warning: --value is ignored for ERC-721 transfers; --tokenId is used instead."
          )
        );
=======
  .option("--token <address>", "ERC20 token contract address (optional, for token transfers)")
  .option("--value <value>", "Amount to transfer")
  .option("-i, --interactive", "Execute interactively and input transactions")
  .option("--gas-limit <limit>", "Custom gas limit")
  .option("--gas-price <price>", "Custom gas price in RBTC")
  .option("--data <data>", "Custom transaction data (hex)")
  .action(async (options: CommandOptions) => {
    try {
      if (options.interactive) {
        await batchTransferCommand({
          testnet: !!options.testnet,
          interactive: true,
        });
        return;
      }

      if (!options.value) {
        throw new Error("Value is required for the transfer.");
      }

      const value = parseFloat(options.value);

      if (isNaN(value) || value <= 0) {
        throw new Error("Invalid value specified for transfer.");
>>>>>>> cdaee229
      }

      const address = options.address
        ? (`0x${options.address.replace(/^0x/, "")}` as `0x${string}`)
        : await selectAddress();

<<<<<<< HEAD
      const tokenId = options.tokenId ? BigInt(options.tokenId) : undefined;
      const token = options.token?.toLowerCase() as Address | undefined;

      await transferCommand(
        !!options.testnet,
        address,
        value,
        options.wallet!,
        token,
        tokenId
=======
      const txOptions = {
        ...(options.gasLimit && { gasLimit: BigInt(options.gasLimit) }),
        ...(options.gasPrice && { gasPrice: parseEther(options.gasPrice.toString()) }),
        ...(options.data && { data: options.data as `0x${string}` })
      };

      await transferCommand(
        {
          testnet: !!options.testnet,
          toAddress: address,
          value: value,
          name: options.wallet!,
          tokenAddress: options.token as `0x${string}` | undefined,
        }
>>>>>>> cdaee229
      );
    } catch (error: any) {
      console.error(
        chalk.red("Error during transfer:"),
        error.message || error
      );
    }
  });

program
  .command("tx")
  .description("Check the status of a transaction")
  .option("-t, --testnet", "Check the transaction status on the testnet")
  .requiredOption("-i, --txid <txid>", "Transaction ID")
  .action(async (options: CommandOptions) => {
    const formattedTxId = options.txid!.startsWith("0x")
      ? options.txid
      : `0x${options.txid}`;

    await txCommand({
      testnet: !!options.testnet,
      txid: formattedTxId as `0x${string}`,
    });
  });

program
  .command("deploy")
  .description("Deploy a contract")
  .requiredOption("--abi <path>", "Path to the ABI file")
  .requiredOption("--bytecode <path>", "Path to the bytecode file")
  .option("--wallet <wallet>", "Name of the wallet")
  .option("--args <args...>", "Constructor arguments (space-separated)")
  .option("-t, --testnet", "Deploy on the testnet")
  .action(async (options: CommandOptions) => {
    const args = options.args || [];
    await deployCommand(
      {
        abiPath: options.abi!,
        bytecodePath: options.bytecode!,
        testnet: !!options.testnet,
        args: args,
        name: options.wallet!,
      }
    );
  });

program
  .command("verify")
  .description("Verify a contract")
  .requiredOption("--json <path>", "Path to the JSON Standard Input")
  .requiredOption("--name <name>", "Name of the contract")
  .requiredOption("-a, --address <address>", "Address of the deployed contract")
  .option("-t, --testnet", "Deploy on the testnet")
  .option(
    "--decodedArgs <args...>",
    "Decoded Constructor arguments (space-separated)"
  )
  .action(async (options: CommandOptions) => {
    const args = options.decodedArgs || [];
    await verifyCommand(
      {
        jsonPath: options.json!,
        address: options.address!,
        name: options.name!,
        testnet: !!options.testnet,
        args: args,
      }
    );
  });

program
  .command("contract")
  .description("Interact with a contract")
  .requiredOption("-a, --address <address>", "Address of a verified contract")
  .option("-t, --testnet", "Deploy on the testnet")
  .action(async (options: CommandOptions) => {
    await ReadContract({
      address: options.address! as `0x${string}`,
      testnet: !!options.testnet,
    });
  });

program
  .command("bridge")
  .description("Interact with RSK bridge")
  .option("-t, --testnet", "Deploy on the testnet")
  .option("--wallet <wallet>", "Name of the wallet")
  .action(async (options: CommandOptions) => {
    await bridgeCommand({
      testnet: !!options.testnet,
      name: options.wallet!,
    });
  });

program
  .command("history")
  .description("Fetch history for current wallet")
  .option("--apiKey <apiKey", "Alchemy API key")
  .option("--number <number>", "Number of transactions to fetch")
  .option("-t, --testnet", "History of wallet on the testnet")
  .action(async (options: CommandOptions) => {
    await historyCommand({
      testnet: !!options.testnet,
      apiKey: options.apiKey!,
      number: options.number!,
    });
  });

program
  .command("batch-transfer")
  .description("Execute batch transactions interactively or from stdin")
  .option("-i, --interactive", "Execute interactively and input transactions")
  .option("-t, --testnet", "Execute on the testnet")
  .option("-f, --file <path>", "Execute transactions from a file")
  .action(async (options) => {
    try {
      const interactive = !!options.interactive;
      const testnet = !!options.testnet;
      const file = options.file;

      if (interactive && file) {
        console.error(
          chalk.red(
            "🚨 Cannot use both interactive mode and file input simultaneously."
          )
        );
        return;
      }

      await batchTransferCommand({
        filePath: file,
        testnet: testnet,
        interactive: interactive,
      });
    } catch (error: any) {
      console.error(
        chalk.red("🚨 Error during batch transfer:"),
        chalk.yellow(error.message || "Unknown error")
      );
    }
  });

program.parse(process.argv);<|MERGE_RESOLUTION|>--- conflicted
+++ resolved
@@ -35,13 +35,7 @@
   file?: string;
   interactive?: boolean;
   token?: Address;
-<<<<<<< HEAD
   tokenId?: string;
-=======
-  gasLimit?: string;
-  gasPrice?: string;
-  data?: string;
->>>>>>> cdaee229
 }
 
 const orange = chalk.rgb(255, 165, 0);
@@ -90,7 +84,6 @@
   .option("-t, --testnet", "Transfer on the testnet")
   .option("--wallet <wallet>", "Name of the wallet")
   .option("-a, --address <address>", "Recipient address")
-<<<<<<< HEAD
   .option(
     "--token <address>",
     "Token contract address (for ERC20/ERC721 transfers)"
@@ -117,39 +110,13 @@
             "Warning: --value is ignored for ERC-721 transfers; --tokenId is used instead."
           )
         );
-=======
-  .option("--token <address>", "ERC20 token contract address (optional, for token transfers)")
-  .option("--value <value>", "Amount to transfer")
-  .option("-i, --interactive", "Execute interactively and input transactions")
-  .option("--gas-limit <limit>", "Custom gas limit")
-  .option("--gas-price <price>", "Custom gas price in RBTC")
-  .option("--data <data>", "Custom transaction data (hex)")
-  .action(async (options: CommandOptions) => {
-    try {
-      if (options.interactive) {
-        await batchTransferCommand({
-          testnet: !!options.testnet,
-          interactive: true,
-        });
-        return;
-      }
-
-      if (!options.value) {
-        throw new Error("Value is required for the transfer.");
-      }
-
-      const value = parseFloat(options.value);
-
-      if (isNaN(value) || value <= 0) {
-        throw new Error("Invalid value specified for transfer.");
->>>>>>> cdaee229
       }
 
       const address = options.address
         ? (`0x${options.address.replace(/^0x/, "")}` as `0x${string}`)
         : await selectAddress();
 
-<<<<<<< HEAD
+
       const tokenId = options.tokenId ? BigInt(options.tokenId) : undefined;
       const token = options.token?.toLowerCase() as Address | undefined;
 
@@ -160,22 +127,6 @@
         options.wallet!,
         token,
         tokenId
-=======
-      const txOptions = {
-        ...(options.gasLimit && { gasLimit: BigInt(options.gasLimit) }),
-        ...(options.gasPrice && { gasPrice: parseEther(options.gasPrice.toString()) }),
-        ...(options.data && { data: options.data as `0x${string}` })
-      };
-
-      await transferCommand(
-        {
-          testnet: !!options.testnet,
-          toAddress: address,
-          value: value,
-          name: options.wallet!,
-          tokenAddress: options.token as `0x${string}` | undefined,
-        }
->>>>>>> cdaee229
       );
     } catch (error: any) {
       console.error(
