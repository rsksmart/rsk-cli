--- conflicted
+++ resolved
@@ -17,11 +17,8 @@
 import { resolveCommand } from "../src/commands/resolve.js";
 import { configCommand } from "../src/commands/config.js";
 import { transactionCommand } from "../src/commands/transaction.js";
-<<<<<<< HEAD
 import { pipeCommand } from "../src/commands/pipe.js";
-=======
 import { monitorCommand, listMonitoringSessions, stopMonitoringSession } from "../src/commands/monitor.js";
->>>>>>> e962adea
 import { parseEther } from "viem";
 import { resolveRNSToAddress } from "../src/utils/rnsHelper.js";
 import { validateAndFormatAddressRSK } from "../src/utils/index.js";
@@ -337,7 +334,6 @@
   });
 
 program
-<<<<<<< HEAD
   .command("pipe")
   .description("Chain multiple commands together using pipe syntax")
   .argument("<commands>", "Pipe command string (e.g., 'transfer --testnet --address 0x... --value 0.001 | tx --testnet')")
@@ -348,7 +344,11 @@
       console.error(
         chalk.red("🚨 Error during pipe execution:"),
         chalk.yellow(error.message || "Unknown error")
-=======
+      );
+    }
+  });
+
+program
   .command("resolve <name>")
   .description("Resolve RNS names to addresses or reverse lookup addresses to names")
   .option("-t, --testnet", "Use testnet (currently mainnet only)")
@@ -445,7 +445,6 @@
       console.error(
         chalk.red("Error during monitoring:"),
         error.message || error
->>>>>>> e962adea
       );
     }
   });
