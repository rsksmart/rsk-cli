#!/usr/bin/env node
import { Command } from "commander";
import { walletCommand } from "../src/commands/wallet.js";
import { balanceCommand } from "../src/commands/balance.js";
import { transferCommand } from "../src/commands/transfer.js";
import { txCommand } from "../src/commands/tx.js";
import figlet from "figlet";
import chalk from "chalk";
import { deployCommand } from "../src/commands/deploy.js";
import { verifyCommand } from "../src/commands/verify.js";
import { ReadContract } from "../src/commands/contract.js";
import { Address } from "viem";
import { bridgeCommand } from "../src/commands/bridge.js";
import { batchTransferCommand } from "../src/commands/batchTransfer.js";
import { historyCommand } from "../src/commands/history.js";
import { selectAddress } from "../src/commands/selectAddress.js";
<<<<<<< HEAD
import { resolveCommand } from "../src/commands/resolve.js";
=======
import { configCommand } from "../src/commands/config.js";
import { transactionCommand } from "../src/commands/transaction.js";
>>>>>>> 815d3acf
import { monitorCommand, listMonitoringSessions, stopMonitoringSession } from "../src/commands/monitor.js";
import { parseEther } from "viem";
import { resolveRNSToAddress } from "../src/utils/rnsHelper.js";
import { validateAndFormatAddressRSK } from "../src/utils/index.js";

interface CommandOptions {
  testnet?: boolean;
  address?: Address;
  contract?: Address;
  value?: string;
  txid?: string;
  abi?: string;
  bytecode?: string;
  apiKey?: string;
  args?: any;
  json?: any;
  name?: string;
  decodedArgs?: any;
  wallet?: string;
  number?: string;
  file?: string;
  interactive?: boolean;
  token?: Address;
  reverse?: boolean;
  tx?: string;
  confirmations?: number;
  balance?: boolean;
  transactions?: boolean;
  list?: boolean;
  stop?: string;
  monitor?: boolean;
  gasLimit?: string;
  gasPrice?: string;
  data?: string;
  rns?: string;
}

const orange = chalk.rgb(255, 165, 0);

console.log(
  orange(
    figlet.textSync("Rootstock", {
      font: "3D-ASCII",
      horizontalLayout: "fitted",
      verticalLayout: "fitted",
    })
  )
);

const program = new Command();

program
  .name("rsk-cli")
  .description("CLI tool for interacting with Rootstock blockchain")
  .version("1.3.1", "-v, --version", "Display the current version");

program
  .command("wallet")
  .description(
    "Manage your wallet: create a new one, use an existing wallet, or import a custom wallet"
  )
  .action(async () => {
    await walletCommand();
  });

program
  .command("balance")
  .description("Check the balance of the saved wallet")
  .option("-t, --testnet", "Check the balance on the testnet")
  .option("--wallet <wallet>", "Name of the wallet")
  .option("-a ,--address <address>", "Token holder address")
  .option("--rns <domain>", "Token holder RNS domain (e.g., alice.rsk)")
  .action(async (options: CommandOptions) => {
    let holderAddress = options.address;
    if (options.rns) {
      const resolvedAddress = await resolveRNSToAddress({
        name: options.rns,
        testnet: !!options.testnet,
        isExternal: false
      });
      if (!resolvedAddress) {
        throw new Error(`Failed to resolve RNS domain: ${options.rns}`);
      }
      holderAddress = resolvedAddress;
    }
    
    await balanceCommand({
      testnet: options.testnet,
      walletName: options.wallet!,
      address: holderAddress,
    });
  });

program
  .command("transfer")
  .description("Transfer RBTC or ERC20 tokens to the provided address")
  .option("-t, --testnet", "Transfer on the testnet")
  .option("--wallet <wallet>", "Name of the wallet")
  .option("-a, --address <address>", "Recipient address")
  .option("--rns <domain>", "Recipient RNS domain (e.g., alice.rsk)")
  .option("--token <address>", "ERC20 token contract address (optional, for token transfers)")
  .option("--value <value>", "Amount to transfer")
  .option("-i, --interactive", "Execute interactively and input transactions")
  .option("--gas-limit <limit>", "Custom gas limit")
  .option("--gas-price <price>", "Custom gas price in RBTC")
  .option("--data <data>", "Custom transaction data (hex)")
  .action(async (options: CommandOptions) => {
    try {
      if (options.interactive) {
        await batchTransferCommand({
          testnet: !!options.testnet,
          interactive: true,
        });
        return;
      }

      if (!options.value) {
        throw new Error("Value is required for the transfer.");
      }

      const value = parseFloat(options.value);

      if (isNaN(value) || value <= 0) {
        throw new Error("Invalid value specified for transfer.");
      }

      let address: `0x${string}`;
      if (options.rns) {
        const resolvedAddress = await resolveRNSToAddress({
          name: options.rns,
          testnet: !!options.testnet,
          isExternal: false
        });
        if (!resolvedAddress) {
          throw new Error(`Failed to resolve RNS domain: ${options.rns}`);
        }
        const formatted = validateAndFormatAddressRSK(resolvedAddress as string, !!options.testnet);
        if (!formatted) {
          throw new Error(`Invalid resolved address for domain: ${options.rns}`);
        }
        address = formatted as `0x${string}`;
      } else if (options.address) {
        const formatted = validateAndFormatAddressRSK(String(options.address), !!options.testnet);
        if (!formatted) {
          throw new Error("Invalid recipient address");
        }
        address = formatted as `0x${string}`;
      } else {
        address = await selectAddress();
      }

      const txOptions = {
        ...(options.gasLimit && { gasLimit: BigInt(options.gasLimit) }),
        ...(options.gasPrice && { gasPrice: parseEther(options.gasPrice.toString()) }),
        ...(options.data && { data: options.data as `0x${string}` })
      };

      await transferCommand(
        {
          testnet: !!options.testnet,
          toAddress: address,
          value: value,
          name: options.wallet!,
          tokenAddress: options.token as `0x${string}` | undefined,
        }
      );
    } catch (error: any) {
      console.error(
        chalk.red("Error during transfer:"),
        error.message || error
      );
    }
  });

program
  .command("tx")
  .description("Check the status of a transaction")
  .option("-t, --testnet", "Check the transaction status on the testnet")
  .requiredOption("-i, --txid <txid>", "Transaction ID")
  .option("--monitor", "Keep monitoring the transaction until confirmation")
  .option("--confirmations <number>", "Required confirmations for monitoring (default: 12)")
  .action(async (options: CommandOptions) => {
    const formattedTxId = options.txid!.startsWith("0x")
      ? options.txid
      : `0x${options.txid}`;

    await txCommand({
      testnet: !!options.testnet,
      txid: formattedTxId as `0x${string}`,
      isExternal: false,
      monitor: !!options.monitor,
      confirmations: options.confirmations ? parseInt(options.confirmations.toString()) : undefined,
    });
  });

program
  .command("deploy")
  .description("Deploy a contract")
  .requiredOption("--abi <path>", "Path to the ABI file")
  .requiredOption("--bytecode <path>", "Path to the bytecode file")
  .option("--wallet <wallet>", "Name of the wallet")
  .option("--args <args...>", "Constructor arguments (space-separated)")
  .option("-t, --testnet", "Deploy on the testnet")
  .action(async (options: CommandOptions) => {
    const args = options.args || [];
    await deployCommand(
      {
        abiPath: options.abi!,
        bytecodePath: options.bytecode!,
        testnet: options.testnet,
        args: args,
        name: options.wallet!,
      }
    );
  });

program
  .command("verify")
  .description("Verify a contract")
  .requiredOption("--json <path>", "Path to the JSON Standard Input")
  .requiredOption("--name <name>", "Name of the contract")
  .requiredOption("-a, --address <address>", "Address of the deployed contract")
  .option("-t, --testnet", "Deploy on the testnet")
  .option(
    "--decodedArgs <args...>",
    "Decoded Constructor arguments (space-separated)"
  )
  .action(async (options: CommandOptions) => {
    const args = options.decodedArgs || [];
    await verifyCommand(
      {
        jsonPath: options.json!,
        address: options.address!,
        name: options.name!,
        testnet:  options.testnet === undefined ? undefined : !!options.testnet,
        args: args,
      }
    );
  });

program
  .command("contract")
  .description("Interact with a contract")
  .requiredOption("-a, --address <address>", "Address of a verified contract")
  .option("-t, --testnet", "Deploy on the testnet")
  .action(async (options: CommandOptions) => {
    await ReadContract({
      address: options.address! as `0x${string}`,
      testnet: !!options.testnet,
    });
  });

program
  .command("bridge")
  .description("Interact with RSK bridge")
  .option("-t, --testnet", "Deploy on the testnet")
  .option("--wallet <wallet>", "Name of the wallet")
  .action(async (options: CommandOptions) => {
    await bridgeCommand({
      testnet: options.testnet === undefined ? undefined : !!options.testnet,
      name: options.wallet!,
    });
  });

program
  .command("history")
  .description("Fetch history for current wallet")
  .option("--apiKey <apiKey", "Alchemy API key")
  .option("--number <number>", "Number of transactions to fetch")
  .option("-t, --testnet", "History of wallet on the testnet")
  .action(async (options: CommandOptions) => {
    await historyCommand({
      testnet: !!options.testnet,
      apiKey: options.apiKey!,
      number: options.number!,
    });
  });

program
  .command("batch-transfer")
  .description("Execute batch transactions interactively or from stdin")
  .option("-i, --interactive", "Execute interactively and input transactions")
  .option("-t, --testnet", "Execute on the testnet")
  .option("-f, --file <path>", "Execute transactions from a file")
  .option("--rns", "Enable RNS domain resolution for recipient addresses")
  .action(async (options) => {
    try {
      const interactive = !!options.interactive;
      const testnet = !!options.testnet;
      const file = options.file;
      const resolveRNS = !!options.rns;

      if (interactive && file) {
        console.error(
          chalk.red(
            "🚨 Cannot use both interactive mode and file input simultaneously."
          )
        );
        return;
      }

      await batchTransferCommand({
        filePath: file,
        testnet: testnet,
        interactive: interactive,
        resolveRNS: resolveRNS,
      });
    } catch (error: any) {
      console.error(
        chalk.red("🚨 Error during batch transfer:"),
        chalk.yellow(error.message || "Unknown error")
      );
    }
  });

program
<<<<<<< HEAD
  .command("resolve <name>")
  .description("Resolve RNS names to addresses or reverse lookup addresses to names")
  .option("-t, --testnet", "Use testnet (currently mainnet only)")
  .option("-r, --reverse", "Reverse lookup: address to name")
  .action(async (name: string, options: CommandOptions) => {
    await resolveCommand({
      name,
      testnet: !!options.testnet,
      reverse: !!options.reverse
    });
=======
  .command("config")
  .description("Manage CLI configuration settings")
  .action(async () => {
    await configCommand();
  });

program
  .command("transaction")
  .description("Create and send transactions (simple, advanced, or raw)")
  .option("-t, --testnet", "Execute on the testnet")
  .option("--wallet <wallet>", "Name of the wallet")
  .option("-a, --address <address>", "Recipient address")
  .option("--token <address>", "ERC20 token contract address (optional, for token transfers)")
  .option("--value <value>", "Amount to transfer")
  .option("--gas-limit <limit>", "Custom gas limit")
  .option("--gas-price <price>", "Custom gas price in RBTC")
  .option("--data <data>", "Custom transaction data (hex)")
  .action(async (options: CommandOptions) => {
    try {
      await transactionCommand(
        options.testnet,
        options.address as `0x${string}` | undefined,
        options.value ? parseFloat(options.value) : undefined,
        options.wallet,
        options.token as `0x${string}` | undefined,
        {
          ...(options.gasLimit && { gasLimit: BigInt(options.gasLimit) }),
          ...(options.gasPrice && { gasPrice: parseEther(options.gasPrice.toString()) }),
          ...(options.data && { data: options.data as `0x${string}` })
        }
      );
    } catch (error: any) {
      console.error(
        chalk.red("Error during transaction:"),
        error.message || error
      );
    }
>>>>>>> 815d3acf
  });

program
  .command("monitor")
  .description("Monitor addresses or transactions with real-time updates")
  .option("-t, --testnet", "Monitor on the testnet")
  .option("-a, --address <address>", "Address to monitor")
  .option("--tx <txid>", "Transaction ID to monitor")
  .option("--confirmations <number>", "Required confirmations for transaction monitoring (default: 12)")
  .option("--balance", "Monitor address balance changes")
  .option("--transactions", "Monitor address transaction history")
  .option("--list", "List active monitoring sessions")
  .option("--stop <sessionId>", "Stop a specific monitoring session")
  .action(async (options: CommandOptions) => {
    try {
      if (options.list) {
        await listMonitoringSessions(!!options.testnet);
        return;
      }

      if (options.stop) {
        await stopMonitoringSession(options.stop, !!options.testnet);
        return;
      }

      const address = options.address
        ? (`0x${options.address.replace(/^0x/, "")}` as `0x${string}`)
        : undefined;

      const tx = options.tx
        ? (options.tx.startsWith("0x") ? options.tx : `0x${options.tx}`) as `0x${string}`
        : undefined;

      await monitorCommand({
        testnet: !!options.testnet,
        address: address as Address | undefined,
        monitorBalance: options.balance !== false,
        monitorTransactions: !!options.transactions,
        tx,
        confirmations: options.confirmations ? parseInt(options.confirmations.toString()) : undefined,
        isExternal: false
      });
    } catch (error: any) {
      console.error(
        chalk.red("Error during monitoring:"),
        error.message || error
      );
    }
  });

program.parse(process.argv);<|MERGE_RESOLUTION|>--- conflicted
+++ resolved
@@ -14,12 +14,9 @@
 import { batchTransferCommand } from "../src/commands/batchTransfer.js";
 import { historyCommand } from "../src/commands/history.js";
 import { selectAddress } from "../src/commands/selectAddress.js";
-<<<<<<< HEAD
 import { resolveCommand } from "../src/commands/resolve.js";
-=======
 import { configCommand } from "../src/commands/config.js";
 import { transactionCommand } from "../src/commands/transaction.js";
->>>>>>> 815d3acf
 import { monitorCommand, listMonitoringSessions, stopMonitoringSession } from "../src/commands/monitor.js";
 import { parseEther } from "viem";
 import { resolveRNSToAddress } from "../src/utils/rnsHelper.js";
@@ -336,7 +333,6 @@
   });
 
 program
-<<<<<<< HEAD
   .command("resolve <name>")
   .description("Resolve RNS names to addresses or reverse lookup addresses to names")
   .option("-t, --testnet", "Use testnet (currently mainnet only)")
@@ -347,7 +343,9 @@
       testnet: !!options.testnet,
       reverse: !!options.reverse
     });
-=======
+  });
+
+program
   .command("config")
   .description("Manage CLI configuration settings")
   .action(async () => {
@@ -385,7 +383,6 @@
         error.message || error
       );
     }
->>>>>>> 815d3acf
   });
 
 program
