#!/usr/bin/env node
import { Command } from "commander";
import { walletCommand } from "../src/commands/wallet.js";
import { balanceCommand } from "../src/commands/balance.js";
import { transferCommand } from "../src/commands/transfer.js";
import { txCommand } from "../src/commands/tx.js";
import figlet from "figlet";
import chalk from "chalk";
import { deployCommand } from "../src/commands/deploy.js";
import { verifyCommand } from "../src/commands/verify.js";
import { ReadContract } from "../src/commands/contract.js";
import { Address } from "viem";
import { bridgeCommand } from "../src/commands/bridge.js";
import { historyCommand } from "../src/commands/history.js";

interface CommandOptions {
  testnet?: boolean;
  address?: Address;
  contract?: Address;
  value?: string;
  txid?: string;
  abi?: string;
  bytecode?: string;
  apiKey?: string;
  args?: any;
  json?: any;
  name?: string;
  decodedArgs?: any;
<<<<<<< HEAD
  wallet?: string;
=======
  number?: string;
>>>>>>> 895f5962
}

const orange = chalk.rgb(255, 165, 0);

console.log(
  orange(
    figlet.textSync("Rootstock", {
      font: "3D-ASCII",
      horizontalLayout: "fitted",
      verticalLayout: "fitted",
    })
  )
);

const program = new Command();

program
  .name("rsk-cli")
  .description("CLI tool for interacting with Rootstock blockchain")
  .version("1.0.4", "-v, --version", "Display the current version");

program
  .command("wallet")
  .description(
    "Manage your wallet: create a new one, use an existing wallet, or import a custom wallet"
  )
  .action(async () => {
    await walletCommand();
  });

program
  .command("balance")
  .description("Check the balance of the saved wallet")
  .option("-t, --testnet", "Check the balance on the testnet")
<<<<<<< HEAD
  .option("--wallet <wallet>", "Name of the wallet")
  .action(async (options: CommandOptions) => {
    await balanceCommand(!!options.testnet, options.wallet!);
=======
  .option("-a ,--address <address>", "Token holder address")
  .action(async (options: CommandOptions) => {
    await balanceCommand(!!options.testnet, options.address);
>>>>>>> 895f5962
  });

program
  .command("transfer")
  .description("Transfer rBTC to the provided address")
  .option("-t, --testnet", "Transfer on the testnet")
  .option("--wallet <wallet>", "Name of the wallet")
  .requiredOption("-a, --address <address>", "Recipient address")
  .requiredOption("-v, --value <value>", "Amount to transfer in rBTC")
  .action(async (options: CommandOptions) => {
    try {
      const address = `0x${options.address!.replace(
        /^0x/,
        ""
      )}` as `0x${string}`;
      await transferCommand(
        !!options.testnet,
        address,
        parseFloat(options.value!),
        options.wallet!
      );
    } catch (error) {
      console.error(chalk.red("Error during transfer:"), error);
    }
  });

program
  .command("tx")
  .description("Check the status of a transaction")
  .option("-t, --testnet", "Check the transaction status on the testnet")
  .requiredOption("-i, --txid <txid>", "Transaction ID")
  .action(async (options: CommandOptions) => {
    const formattedTxId = options.txid!.startsWith("0x")
      ? options.txid
      : `0x${options.txid}`;

    await txCommand(!!options.testnet, formattedTxId as `0x${string}`);
  });

program
  .command("deploy")
  .description("Deploy a contract")
  .requiredOption("--abi <path>", "Path to the ABI file")
  .requiredOption("--bytecode <path>", "Path to the bytecode file")
  .option("--wallet <wallet>", "Name of the wallet")
  .option("--args <args...>", "Constructor arguments (space-separated)")
  .option("-t, --testnet", "Deploy on the testnet")
  .action(async (options: CommandOptions) => {
    const args = options.args || [];
    await deployCommand(
      options.abi!,
      options.bytecode!,
      !!options.testnet,
      args,
      options.wallet!
    );
  });

program
  .command("verify")
  .description("Verify a contract")
  .requiredOption("--json <path>", "Path to the JSON Standard Input")
  .requiredOption("--name <name>", "Name of the contract")
  .requiredOption("-a, --address <address>", "Address of the deployed contract")
  .option("-t, --testnet", "Deploy on the testnet")
  .option(
    "-da, --decodedArgs <args...>",
    "Decoded Constructor arguments (space-separated)"
  )
  .action(async (options: CommandOptions) => {
    const args = options.decodedArgs || [];
    await verifyCommand(
      options.json!,
      options.address!,
      options.name!,
      !!options.testnet,
      args
    );
  });

program
  .command("contract")
  .description("Interact with a contract")
  .requiredOption("-a, --address <address>", "Address of a verified contract")
  .option("-t, --testnet", "Deploy on the testnet")
  .action(async (options: CommandOptions) => {
    await ReadContract(options.address! as `0x${string}`, !!options.testnet);
  });

program
  .command("bridge")
  .description("Interact with RSK bridge")
  .option("-t, --testnet", "Deploy on the testnet")
  .option("--wallet <wallet>", "Name of the wallet")
  .action(async (options: CommandOptions) => {
    await bridgeCommand(!!options.testnet, options.wallet!);
  });

program
  .command("history")
  .description("Fetch history for current wallet")
  .option("--apiKey <apiKey", "Alchemy API key")
  .option("--number <number>", "Number of transactions to fetch")
  .option("-t, --testnet", "History of wallet on the testnet")
  .action(async (options: CommandOptions) => {
    await historyCommand(!!options.testnet, options.apiKey!, options.number!);
  });

program.parse(process.argv);<|MERGE_RESOLUTION|>--- conflicted
+++ resolved
@@ -26,11 +26,8 @@
   json?: any;
   name?: string;
   decodedArgs?: any;
-<<<<<<< HEAD
   wallet?: string;
-=======
   number?: string;
->>>>>>> 895f5962
 }
 
 const orange = chalk.rgb(255, 165, 0);
@@ -65,15 +62,10 @@
   .command("balance")
   .description("Check the balance of the saved wallet")
   .option("-t, --testnet", "Check the balance on the testnet")
-<<<<<<< HEAD
   .option("--wallet <wallet>", "Name of the wallet")
-  .action(async (options: CommandOptions) => {
-    await balanceCommand(!!options.testnet, options.wallet!);
-=======
   .option("-a ,--address <address>", "Token holder address")
   .action(async (options: CommandOptions) => {
-    await balanceCommand(!!options.testnet, options.address);
->>>>>>> 895f5962
+    await balanceCommand(!!options.testnet, options.wallet!, options.address);
   });
 
 program
