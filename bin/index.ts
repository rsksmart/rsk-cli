--- conflicted
+++ resolved
@@ -51,16 +51,13 @@
   gasLimit?: string;
   gasPrice?: string;
   data?: string;
-<<<<<<< HEAD
   attestDeployment?: boolean;
   attestVerification?: boolean;
   attestTransfer?: boolean;
   attestSchemaUid?: string;
   attestRecipient?: string;
   attestReason?: string;
-=======
   rns?: string;
->>>>>>> e962adea
 }
 
 const orange = chalk.rgb(255, 165, 0);
