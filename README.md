--- conflicted
+++ resolved
@@ -705,8 +705,7 @@
 ⛽ Gas Used: 21000
 ```
 
-<<<<<<< HEAD
-### 10. Pipe Commands
+### 11. Pipe Commands
 
 The `pipe` command allows you to chain multiple commands together, enabling powerful workflows where the output of one command automatically becomes the input for the next command. This feature is particularly useful for automating common blockchain operations.
 
@@ -764,8 +763,8 @@
 #### Error Handling
 
 If any command in the pipe fails, the entire pipe execution stops and displays the error message. This ensures that subsequent commands don't execute with invalid data.
-=======
-### 11. RNS Resolve
+
+### 12. RNS Resolve
 
 The `resolve` command allows you to interact with the RIF Name Service (RNS) on the Rootstock blockchain. You can perform both forward resolution (domain to address) and reverse resolution (address to domain name).
 
@@ -825,7 +824,6 @@
 > - The `.rsk` extension is automatically appended if not provided
 > - Both checksummed and non-checksummed addresses are supported
 > - The command will show appropriate error messages if the name or address cannot be resolved
->>>>>>> e962adea
 
 ## Contributing
 
